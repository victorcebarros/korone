--- conflicted
+++ resolved
@@ -43,18 +43,6 @@
 
         return User(id=id, first_name=first_name, username=username)
 
-<<<<<<< HEAD
-
-@fixture(scope="session", autouse=True)
-def cleanup(request):
-    """Cleans and closes database."""
-
-    def drop_and_close():
-        Database.execute("DROP TABLE users;")  # removes all data in user
-        Database.close()
-=======
->>>>>>> ec659272
-
 
 @fixture(scope="session", autouse=True)
 def cleanup(request):
